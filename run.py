#!/usr/bin/env python3

import platform
import sys
import time
import shutil
<<<<<<< HEAD
import core.globals

if not shutil.which('ffmpeg'):
    print('ffmpeg is not installed. Read the docs: https://github.com/s0md3v/roop#installation.\n' * 10)
    quit()
if '--gpu' not in sys.argv:
    core.globals.providers = ['CPUExecutionProvider']
elif 'ROCMExecutionProvider' not in core.globals.providers:
    import torch
    if not torch.cuda.is_available():
        quit("You are using --gpu flag but CUDA isn't available or properly installed on your system.")
if '--all-faces' in sys.argv or '-a' in sys.argv:
    core.globals.all_faces = True


=======
>>>>>>> f9a2e1d1
import glob
import argparse
import multiprocessing as mp
import os
import random
from pathlib import Path
import tkinter as tk
from tkinter import filedialog
from opennsfw2 import predict_image as face_check
from tkinter.filedialog import asksaveasfilename
import core.globals
from core.processor import process_video, process_img
from core.utils import is_img, detect_fps, set_fps, create_video, add_audio, extract_frames, rreplace
from core.config import get_face
import webbrowser
import psutil
import cv2
import threading
from PIL import Image, ImageTk

if 'ROCMExecutionProvider' not in core.globals.providers:
    import torch

pool = None
args = {}

parser = argparse.ArgumentParser()
parser.add_argument('-f', '--face', help='use this face', dest='source_img')
parser.add_argument('-t', '--target', help='replace this face', dest='target_path')
parser.add_argument('-o', '--output', help='save output to this file', dest='output_file')
parser.add_argument('--gpu', help='use gpu', dest='gpu', action='store_true', default=False)
parser.add_argument('--keep-fps', help='maintain original fps', dest='keep_fps', action='store_true', default=False)
parser.add_argument('--keep-frames', help='keep frames directory', dest='keep_frames', action='store_true', default=False)
<<<<<<< HEAD
parser.add_argument('-a', '--all-faces', help='swap all faces in frame', dest='all_faces', default=False)
=======
parser.add_argument('--max-memory', help='set max memory', type=int)
parser.add_argument('--max-cores', help='number of cores to use', dest='cores_count', type=int, default=max(psutil.cpu_count() - 2, 2))
>>>>>>> f9a2e1d1

for name, value in vars(parser.parse_args()).items():
    args[name] = value

sep = "/"
if os.name == "nt":
    sep = "\\"


def limit_resources():
    if args['max_memory']:
        memory = args['max_memory'] * 1024 * 1024 * 1024
        if str(platform.system()).lower() == 'windows':
            import ctypes
            kernel32 = ctypes.windll.kernel32
            kernel32.SetProcessWorkingSetSize(-1, ctypes.c_size_t(memory), ctypes.c_size_t(memory))
        else:
            import resource
            resource.setrlimit(resource.RLIMIT_DATA, (memory, memory))


def pre_check():
    if sys.version_info < (3, 8):
        quit('Python version is not supported - please upgrade to 3.8 or higher')
    if not shutil.which('ffmpeg'):
        quit('ffmpeg is not installed!')
    model_path = os.path.join(os.path.abspath(os.path.dirname(__file__)), 'inswapper_128.onnx')
    if not os.path.isfile(model_path):
        quit('File "inswapper_128.onnx" does not exist!')
    if '--gpu' in sys.argv:
        NVIDIA_PROVIDERS = ['CUDAExecutionProvider', 'TensorrtExecutionProvider']
        if len(list(set(core.globals.providers) - set(NVIDIA_PROVIDERS))) == 1:
            CUDA_VERSION = torch.version.cuda
            CUDNN_VERSION = torch.backends.cudnn.version()
            if not torch.cuda.is_available() or not CUDA_VERSION:
                quit("You are using --gpu flag but CUDA isn't available or properly installed on your system.")
            if CUDA_VERSION > '11.8':
                quit(f"CUDA version {CUDA_VERSION} is not supported - please downgrade to 11.8")
            if CUDA_VERSION < '11.4':
                quit(f"CUDA version {CUDA_VERSION} is not supported - please upgrade to 11.8")
            if CUDNN_VERSION < 8220:
                quit(f"CUDNN version {CUDNN_VERSION} is not supported - please upgrade to 8.9.1")
            if CUDNN_VERSION > 8910:
                quit(f"CUDNN version {CUDNN_VERSION} is not supported - please downgrade to 8.9.1")
    else:
        core.globals.providers = ['CPUExecutionProvider']


def start_processing():
    start_time = time.time()
    threshold = len(['frame_args']) if len(args['frame_paths']) <= 10 else 10
    for i in range(threshold):
        if face_check(random.choice(args['frame_paths'])) > 0.8:
            quit("[WARNING] Unable to determine location of the face in the target. Please make sure the target isn't wearing clothes matching to their skin.")
    if args['gpu']:
        process_video(args['source_img'], args["frame_paths"])
        end_time = time.time()
        print(flush=True)
        print(f"Processing time: {end_time - start_time:.2f} seconds", flush=True)
        return
    frame_paths = args["frame_paths"]
    n = len(frame_paths)//(args['cores_count'])
    processes = []
    for i in range(0, len(frame_paths), n):
        p = pool.apply_async(process_video, args=(args['source_img'], frame_paths[i:i+n],))
        processes.append(p)
    for p in processes:
        p.get()
    pool.close()
    pool.join()
    end_time = time.time()
    print(flush=True)
    print(f"Processing time: {end_time - start_time:.2f} seconds", flush=True)


def preview_image(image_path):
    img = Image.open(image_path)
    img = img.resize((180, 180), Image.ANTIALIAS)
    photo_img = ImageTk.PhotoImage(img)
    left_frame = tk.Frame(window)
    left_frame.place(x=60, y=100)
    img_label = tk.Label(left_frame, image=photo_img)
    img_label.image = photo_img
    img_label.pack()


def preview_video(video_path):
    cap = cv2.VideoCapture(video_path)
    if not cap.isOpened():
        print("Error opening video file")
        return
    ret, frame = cap.read()
    if ret:
        frame = cv2.cvtColor(frame, cv2.COLOR_BGR2RGB)
        img = Image.fromarray(frame)
        img = img.resize((180, 180), Image.ANTIALIAS)
        photo_img = ImageTk.PhotoImage(img)
        right_frame = tk.Frame(window)
        right_frame.place(x=360, y=100)
        img_label = tk.Label(right_frame, image=photo_img)
        img_label.image = photo_img
        img_label.pack()

    cap.release()


def select_face():
    args['source_img'] = filedialog.askopenfilename(title="Select a face")
    preview_image(args['source_img'])


def select_target():
    args['target_path'] = filedialog.askopenfilename(title="Select a target")
    threading.Thread(target=preview_video, args=(args['target_path'],)).start()


def toggle_fps_limit():
    args['keep_fps'] = limit_fps.get() != True


def toggle_keep_frames():
    args['keep_frames'] = keep_frames.get() != True


def save_file():
    filename, ext = 'output.mp4', '.mp4'
    if is_img(args['target_path']):
        filename, ext = 'output.png', '.png'
    args['output_file'] = asksaveasfilename(initialfile=filename, defaultextension=ext, filetypes=[("All Files","*.*"),("Videos","*.mp4")])


def status(string):
    if 'cli_mode' in args:
        print("Status: " + string)
    else:
        status_label["text"] = "Status: " + string
        window.update()


def start():
    print("DON'T WORRY. IT'S NOT STUCK/CRASHED.\n" * 5)
    if not args['source_img'] or not os.path.isfile(args['source_img']):
        print("\n[WARNING] Please select an image containing a face.")
        return
    elif not args['target_path'] or not os.path.isfile(args['target_path']):
        print("\n[WARNING] Please select a video/image to swap face in.")
        return
    if not args['output_file']:
        target_path = args['target_path']
        args['output_file'] = rreplace(target_path, "/", "/swapped-", 1) if "/" in target_path else "swapped-" + target_path
    global pool
    pool = mp.Pool(args['cores_count'])
    target_path = args['target_path']
    test_face = get_face(cv2.imread(args['source_img']))
    if not test_face:
        print("\n[WARNING] No face detected in source image. Please try with another one.\n")
        return
    if is_img(target_path):
        if face_check(target_path) > 0.7:
            quit("[WARNING] Unable to determine location of the face in the target. Please make sure the target isn't wearing clothes matching to their skin.")
        process_img(args['source_img'], target_path, args['output_file'])
        status("swap successful!")
        return
    video_name_full = target_path.split("/")[-1]
    video_name = os.path.splitext(video_name_full)[0]
    output_dir = os.path.dirname(target_path) + "/" + video_name
    Path(output_dir).mkdir(exist_ok=True)
    status("detecting video's FPS...")
    fps, exact_fps = detect_fps(target_path)
    if not args['keep_fps'] and fps > 30:
        this_path = output_dir + "/" + video_name + ".mp4"
        set_fps(target_path, this_path, 30)
        target_path, exact_fps = this_path, 30
    else:
        shutil.copy(target_path, output_dir)
    status("extracting frames...")
    extract_frames(target_path, output_dir)
    args['frame_paths'] = tuple(sorted(
        glob.glob(output_dir + "/*.png"),
        key=lambda x: int(x.split(sep)[-1].replace(".png", ""))
    ))
    status("swapping in progress...")
    start_processing()
    status("creating video...")
    create_video(video_name, exact_fps, output_dir)
    status("adding audio...")
    add_audio(output_dir, target_path, video_name_full, args['keep_frames'], args['output_file'])
    save_path = args['output_file'] if args['output_file'] else output_dir + "/" + video_name + ".mp4"
    print("\n\nVideo saved as:", save_path, "\n\n")
    status("swap successful!")


if __name__ == "__main__":
    global status_label, window

    pre_check()
    limit_resources()

    if args['source_img']:
        args['cli_mode'] = True
        start()
        quit()
    window = tk.Tk()
    window.geometry("600x700")
    window.title("roop")
    window.configure(bg="#2d3436")
    window.resizable(width=False, height=False)

    # Contact information
    support_link = tk.Label(window, text="Donate to project <3", fg="#fd79a8", bg="#2d3436", cursor="hand2", font=("Arial", 8))
    support_link.place(x=180,y=20,width=250,height=30)
    support_link.bind("<Button-1>", lambda e: webbrowser.open("https://github.com/sponsors/s0md3v"))

    # Select a face button
    face_button = tk.Button(window, text="Select a face", command=select_face, bg="#2d3436", fg="#74b9ff", highlightthickness=4, relief="flat", highlightbackground="#74b9ff", activebackground="#74b9ff", borderwidth=4)
    face_button.place(x=60,y=320,width=180,height=80)

    # Select a target button
    target_button = tk.Button(window, text="Select a target", command=select_target, bg="#2d3436", fg="#74b9ff", highlightthickness=4, relief="flat", highlightbackground="#74b9ff", activebackground="#74b9ff", borderwidth=4)
    target_button.place(x=360,y=320,width=180,height=80)

    # FPS limit checkbox
    limit_fps = tk.IntVar()
    fps_checkbox = tk.Checkbutton(window, relief="groove", activebackground="#2d3436", activeforeground="#74b9ff", selectcolor="black", text="Limit FPS to 30", fg="#dfe6e9", borderwidth=0, highlightthickness=0, bg="#2d3436", variable=limit_fps, command=toggle_fps_limit)
    fps_checkbox.place(x=30,y=500,width=240,height=31)
    fps_checkbox.select()

    # Keep frames checkbox
    keep_frames = tk.IntVar()
    frames_checkbox = tk.Checkbutton(window, relief="groove", activebackground="#2d3436", activeforeground="#74b9ff", selectcolor="black", text="Keep frames dir", fg="#dfe6e9", borderwidth=0, highlightthickness=0, bg="#2d3436", variable=keep_frames, command=toggle_keep_frames)
    frames_checkbox.place(x=37,y=450,width=240,height=31)

    # Start button
    start_button = tk.Button(window, text="Start", bg="#f1c40f", relief="flat", borderwidth=0, highlightthickness=0, command=lambda: [save_file(), start()])
    start_button.place(x=240,y=560,width=120,height=49)

    # Status label
    status_label = tk.Label(window, width=580, justify="center", text="Status: waiting for input...", fg="#2ecc71", bg="#2d3436")
    status_label.place(x=10,y=640,width=580,height=30)
    
    window.mainloop()<|MERGE_RESOLUTION|>--- conflicted
+++ resolved
@@ -4,24 +4,6 @@
 import sys
 import time
 import shutil
-<<<<<<< HEAD
-import core.globals
-
-if not shutil.which('ffmpeg'):
-    print('ffmpeg is not installed. Read the docs: https://github.com/s0md3v/roop#installation.\n' * 10)
-    quit()
-if '--gpu' not in sys.argv:
-    core.globals.providers = ['CPUExecutionProvider']
-elif 'ROCMExecutionProvider' not in core.globals.providers:
-    import torch
-    if not torch.cuda.is_available():
-        quit("You are using --gpu flag but CUDA isn't available or properly installed on your system.")
-if '--all-faces' in sys.argv or '-a' in sys.argv:
-    core.globals.all_faces = True
-
-
-=======
->>>>>>> f9a2e1d1
 import glob
 import argparse
 import multiprocessing as mp
@@ -55,12 +37,9 @@
 parser.add_argument('--gpu', help='use gpu', dest='gpu', action='store_true', default=False)
 parser.add_argument('--keep-fps', help='maintain original fps', dest='keep_fps', action='store_true', default=False)
 parser.add_argument('--keep-frames', help='keep frames directory', dest='keep_frames', action='store_true', default=False)
-<<<<<<< HEAD
-parser.add_argument('-a', '--all-faces', help='swap all faces in frame', dest='all_faces', default=False)
-=======
 parser.add_argument('--max-memory', help='set max memory', type=int)
 parser.add_argument('--max-cores', help='number of cores to use', dest='cores_count', type=int, default=max(psutil.cpu_count() - 2, 2))
->>>>>>> f9a2e1d1
+parser.add_argument('-a', '--all-faces', help='swap all faces in frame', dest='all_faces', default=False)
 
 for name, value in vars(parser.parse_args()).items():
     args[name] = value
@@ -107,6 +86,8 @@
                 quit(f"CUDNN version {CUDNN_VERSION} is not supported - please downgrade to 8.9.1")
     else:
         core.globals.providers = ['CPUExecutionProvider']
+    if '--all-faces' in sys.argv or '-a' in sys.argv:
+        core.globals.all_faces = True
 
 
 def start_processing():
