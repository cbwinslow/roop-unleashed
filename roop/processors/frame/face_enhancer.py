--- conflicted
+++ resolved
@@ -11,7 +11,7 @@
 from roop.core import update_status
 from roop.face_analyser import get_one_face
 from roop.typing import Frame, Face
-from roop.utilities import conditional_download, resolve_relative_path, is_image, is_video
+from roop.utilities import conditional_download, resolve_relative_path, is_image, is_video, get_destfilename_from_path
 from PIL import Image
 from numpy import asarray
 from enhancer.GFPGAN import enhance_GFPGAN
@@ -23,33 +23,6 @@
 THREAD_LOCK = threading.Lock()
 NAME = 'ROOP.FACE-ENHANCER'
 
-
-<<<<<<< HEAD
-=======
-def get_face_enhancer() -> Any:
-    global FACE_ENHANCER
-
-    with THREAD_LOCK:
-        if FACE_ENHANCER is None:
-            model_path = resolve_relative_path('../models/GFPGANv1.4.pth')
-            # todo: set models path https://github.com/TencentARC/GFPGAN/issues/399
-            FACE_ENHANCER = gfpgan.GFPGANer(model_path=model_path, upscale=1, device=get_device()) # type: ignore[attr-defined]
-    return FACE_ENHANCER
-
->>>>>>> fb26fbb8
-
-def get_device() -> str:
-    if 'CUDAExecutionProvider' in roop.globals.execution_providers:
-        return 'cuda'
-    if 'CoreMLExecutionProvider' in roop.globals.execution_providers:
-        return 'mps'
-    return 'cpu'
-
-
-def clear_face_enhancer() -> None:
-    global FACE_ENHANCER
-
-    FACE_ENHANCER = None
 
 
 def pre_check() -> bool:
@@ -68,11 +41,7 @@
 
 
 def post_process() -> None:
-<<<<<<< HEAD
     FACE_ENHANCER = None
-=======
-    clear_face_enhancer()
->>>>>>> fb26fbb8
 
 
 def enhance_face(temp_frame: Frame) -> Frame:
@@ -99,22 +68,35 @@
     return temp_frame
 
 
-def process_frames(source_face: Face, target_face: Face, temp_frame_paths: List[str], update: Callable[[], None]) -> None:
+def process_frames(is_batch: bool, source_face: Face, target_face: Face, temp_frame_paths: List[str], update: Callable[[], None]) -> None:
     for temp_frame_path in temp_frame_paths:
         temp_frame = cv2.imread(temp_frame_path)
-        result = process_frame(None, temp_frame)
+        if temp_frame is not None:
+            result = process_frame(None, temp_frame)
         if result is not None:
-            cv2.imwrite(temp_frame_path, result)
+            if is_batch:
+                tf = get_destfilename_from_path(temp_frame_path, roop.globals.output_path, '_fake.png')
+                cv2.imwrite(tf, result)
+            else:
+                cv2.imwrite(temp_frame_path, result)
         if update:
             update()
 
 
 def process_image(source_face: Face, target_face: Face, target_path: str, output_path: str) -> None:
     target_frame = cv2.imread(target_path)
-    result = process_frame(None, target_frame)
+    if target_frame is not None:
+        result = process_frame(None, target_frame)
     if result is not None:
         cv2.imwrite(output_path, result)
 
 
 def process_video(source_face: Any, target_face: Any, temp_frame_paths: List[str]) -> None:
     roop.processors.frame.core.process_video(source_face, target_face, temp_frame_paths, process_frames)
+
+
+def process_batch_images(source_face: Any, target_face: Any, temp_frame_paths: List[str]) -> None:
+    global DIST_THRESHOLD
+
+    DIST_THRESHOLD = 0.85
+    roop.processors.frame.core.process_video(source_face, target_face, temp_frame_paths, process_frames)