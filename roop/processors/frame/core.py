--- conflicted
+++ resolved
@@ -46,22 +46,14 @@
     return FRAME_PROCESSORS_MODULES
 
 
-def multi_process_frame(source_face: Face, target_face: Face, temp_frame_paths: List[str], process_frames: Callable[[str, List[str], Any], None], update: Callable[[], None]) -> None:
+def multi_process_frame(is_batch: bool, source_face: Face, target_face: Face, temp_frame_paths: List[str], process_frames: Callable[[str, List[str], Any], None], update: Callable[[], None]) -> None:
     with ThreadPoolExecutor(max_workers=roop.globals.execution_threads) as executor:
         futures = []
         queue = create_queue(temp_frame_paths)
-<<<<<<< HEAD
-        total = len(temp_frame_paths)
-        queue_per_future = total // roop.globals.execution_threads
-=======
         queue_per_future = max(len(temp_frame_paths) // roop.globals.execution_threads, 1)
->>>>>>> fb26fbb8
         while not queue.empty():
-            if total < queue_per_future:
-                queue_per_future = total
-            future = executor.submit(process_frames, source_face, target_face, pick_queue(queue, queue_per_future), update)
+            future = executor.submit(process_frames, is_batch, source_face, target_face, pick_queue(queue, queue_per_future), update)
             futures.append(future)
-            total -= queue_per_future
         for future in as_completed(futures):
             future.result()
 
@@ -80,12 +72,18 @@
             queues.append(queue.get())
     return queues
 
+def process_batch(source_face: Face, target_face: Face, frame_paths: list[str], process_frames: Callable[[str, List[str], Any], None]) -> None:
+    progress_bar_format = '{l_bar}{bar}| {n_fmt}/{total_fmt} [{elapsed}<{remaining}, {rate_fmt}{postfix}]'
+    total = len(frame_paths)
+    with tqdm(total=total, desc='Processing', unit='frame', dynamic_ncols=True, bar_format=progress_bar_format) as progress:
+        multi_process_frame(True, source_face, target_face, frame_paths, process_frames, lambda: update_progress(progress))
+
 
 def process_video(source_face: Face, target_face: Face, frame_paths: list[str], process_frames: Callable[[str, List[str], Any], None]) -> None:
     progress_bar_format = '{l_bar}{bar}| {n_fmt}/{total_fmt} [{elapsed}<{remaining}, {rate_fmt}{postfix}]'
     total = len(frame_paths)
     with tqdm(total=total, desc='Processing', unit='frame', dynamic_ncols=True, bar_format=progress_bar_format) as progress:
-        multi_process_frame(source_face, target_face, frame_paths, process_frames, lambda: update_progress(progress))
+        multi_process_frame(False, source_face, target_face, frame_paths, process_frames, lambda: update_progress(progress))
 
 
 def update_progress(progress: Any = None) -> None:
