"""
Integration module for enhanced face processing features.
Provides unified interface to new capabilities while maintaining compatibility.
"""

import cv2
import numpy as np
from typing import Dict, List, Any, Optional, Tuple
import logging
import gc

from roop.typing import Frame, Face
<<<<<<< HEAD
from roop.inpainting import (
    get_inpainting_manager, 
    enhance_face_boundaries, 
    get_available_inpainting_methods
)
from roop.temporal_consistency import (
    get_temporal_manager,
    process_frame_with_temporal_consistency
)
from roop.advanced_face_models import (
    get_face_model_manager,
    enhance_face_with_wan,
    select_best_face
)
=======
from roop.enhanced_config import get_enhanced_config, EnhancedProcessingConfig
from roop.inpainting import get_inpainting_manager
from roop.temporal_consistency import get_temporal_manager
from roop.advanced_face_models import get_face_model_manager
from roop.video_frame_interpolation import get_frame_rate_enhancer
from roop.enhanced_face_profiler import get_enhanced_face_profiler
>>>>>>> 29977fbf
from roop.enhanced_face_detection import get_enhanced_faces
from roop.advanced_blending import AdvancedBlender, get_available_blend_methods

logger = logging.getLogger(__name__)


class EnhancedFaceProcessor:
    """
    Main processor that integrates all enhanced face processing features.
    Provides a unified interface for high-quality face swapping and enhancement.
    """
    
    def __init__(self, config: Optional[EnhancedProcessingConfig] = None):
        self.config = config or get_enhanced_config()
        
        # Initialize managers
        self.inpainting_manager = None
        self.temporal_manager = None
        self.face_model_manager = None
        self.frame_rate_enhancer = None
        self.face_profiler = None
        self.blender = None
        
        # Processing state
        self.is_video_processing = False
        self.frame_count = 0
        self.processing_stats = {}
        
        # Initialize components based on configuration
        self._initialize_components()
    
    def _initialize_components(self):
        """Initialize processing components based on configuration."""
        try:
            # Initialize inpainting if enabled
            if self.config.enable_enhanced_features:
                self.inpainting_manager = get_inpainting_manager()
                logger.info("Inpainting manager initialized")
            
            # Initialize temporal consistency if enabled
            if self.config.video.enable_temporal_consistency:
                self.temporal_manager = get_temporal_manager()
                logger.info("Temporal manager initialized")
            
            # Initialize face models
            self.face_model_manager = get_face_model_manager()
            logger.info("Face model manager initialized")
            
            # Initialize frame rate enhancer if enabled
            if self.config.video.enable_frame_interpolation:
                self.frame_rate_enhancer = get_frame_rate_enhancer(
                    self.config.video.target_fps,
                    self.config.video.interpolation_method.value
                )
                logger.info("Frame rate enhancer initialized")
            
            # Initialize face profiler
            self.face_profiler = get_enhanced_face_profiler()
            logger.info("Enhanced face profiler initialized")
            
            # Initialize blender
            self.blender = AdvancedBlender()
            logger.info("Advanced blender initialized")
            
        except Exception as e:
            logger.error(f"Failed to initialize components: {e}")
            # Fall back to basic functionality
            self.config.enable_enhanced_features = False
    
    def start_video_processing(self):
        """Initialize for video processing."""
        self.is_video_processing = True
        self.frame_count = 0
        self.processing_stats = {
            "frames_processed": 0,
            "faces_detected": 0,
            "faces_enhanced": 0,
            "obstructions_corrected": 0,
            "interpolated_frames": 0
        }
        
        # Reset temporal state
        if self.temporal_manager:
            self.temporal_manager.reset_state()
        
        logger.info("Video processing initialized")
    
    def finish_video_processing(self):
        """Cleanup after video processing."""
        self.is_video_processing = False
        
        # Log statistics
        if self.processing_stats:
            logger.info(f"Video processing completed: {self.processing_stats}")
        
        # Cleanup memory
        if self.config.performance.enable_memory_optimization:
            self._cleanup_memory()
    
    def process_frame(self, source_face: Face, target_frame: Frame, 
                     target_faces: Optional[List[Face]] = None) -> Tuple[Frame, Dict[str, Any]]:
        """
        Process a single frame with enhanced features.
        
        Args:
            source_face: Source face for swapping
            target_frame: Target frame to process
            target_faces: Optional list of target faces (will detect if None)
            
        Returns:
            Tuple of (processed_frame, processing_metadata)
        """
        metadata = {
            "frame_number": self.frame_count,
            "faces_detected": 0,
            "faces_processed": 0,
            "enhancements_applied": [],
            "processing_time": 0.0
        }
        
        try:
            import time
            start_time = time.time()
            
            # Step 1: Face detection and profiling
            if target_faces is None:
                target_faces = get_enhanced_faces(target_frame)
            
            metadata["faces_detected"] = len(target_faces)
            
            if not target_faces:
                logger.debug("No faces detected in frame")
                return target_frame, metadata
            
            # Step 2: Face profiling and selection
            if self.config.face_profile.enable_quality_analysis:
                face_profiles = self.face_profiler.analyze_faces_in_frame(target_frame, target_faces)
                best_faces = self.face_profiler.select_best_faces(
                    face_profiles, 
                    max_faces=1 if not self.config.face_profile.enable_multi_angle_profiling else 3
                )
                target_faces = [profile.face for profile in best_faces]
                metadata["enhancements_applied"].append("face_profiling")
            
            if not target_faces:
                logger.debug("No suitable faces found after profiling")
                return target_frame, metadata
            
            # Step 3: Face enhancement (pre-processing)
            enhanced_source_face = self._enhance_source_face(source_face)
            
            # Step 4: Face swapping with advanced blending
            processed_frame = self._perform_face_swapping(
                enhanced_source_face, target_frame, target_faces[0]
            )
            metadata["faces_processed"] = 1
            
            # Step 5: Obstruction correction
            if self.config.inpainting.enable_smart_detection and self.inpainting_manager:
                corrected_frame, obstruction_mask = self.inpainting_manager.detect_and_correct_obstructions(
                    processed_frame, target_faces[0], self.config.inpainting.primary_method.value
                )
                if np.sum(obstruction_mask) > 0:
                    processed_frame = corrected_frame
                    metadata["enhancements_applied"].append("obstruction_correction")
                    self.processing_stats["obstructions_corrected"] += 1
            
            # Step 6: Temporal consistency (for video)
            if self.is_video_processing and self.config.video.enable_temporal_consistency and self.temporal_manager:
                processed_frame = self.temporal_manager.process_frame(
                    processed_frame, target_faces[0], self.config.video.temporal_smoothing_factor
                )
                metadata["enhancements_applied"].append("temporal_consistency")
            
            # Update statistics
            self.frame_count += 1
            self.processing_stats["frames_processed"] += 1
            self.processing_stats["faces_detected"] += metadata["faces_detected"]
            self.processing_stats["faces_enhanced"] += metadata["faces_processed"]
            
            # Calculate processing time
            metadata["processing_time"] = time.time() - start_time
            
            return processed_frame, metadata
            
        except Exception as e:
            logger.error(f"Error processing frame {self.frame_count}: {e}")
            return target_frame, metadata
    
    def _enhance_source_face(self, source_face: Face) -> Face:
        """Enhance source face before swapping."""
        if not self.config.face_enhancement.enable_preprocessing:
            return source_face
        
        try:
            # Extract face image if needed
            if hasattr(source_face, 'image'):
                face_image = source_face.image
            else:
                # Would need to extract from original frame - placeholder
                return source_face
            
            # Apply enhancement based on configured model
            if self.config.face_enhancement.primary_model.value == "real_esrgan":
                # Use Real-ESRGAN enhancement
                enhanced_image = self.face_model_manager.enhance_with_realesrgan(
                    face_image, 
                    scale=self.config.face_enhancement.upscale_factor
                )
            elif self.config.face_enhancement.primary_model.value == "restore_former":
                # Use RestoreFormer enhancement
                enhanced_image = self.face_model_manager.enhance_with_restoreformer(
                    face_image,
                    restoration_level=self.config.face_enhancement.restoreformer_restoration_level
                )
            else:
                # Use WAN enhancement as fallback
                enhanced_image = self.face_model_manager.enhance_with_wan(
                    face_image,
                    enhancement_level=self.config.face_enhancement.enhancement_level
                )
            
            # Update face object with enhanced image
            if hasattr(source_face, 'image'):
                source_face.image = enhanced_image
            
            return source_face
            
        except Exception as e:
            logger.warning(f"Face enhancement failed: {e}")
            return source_face
    
    def _perform_face_swapping(self, source_face: Face, target_frame: Frame, target_face: Face) -> Frame:
        """Perform face swapping with advanced blending."""
        try:
            # Determine blending method based on performance settings
            if self.config.performance.priority.value == "quality":
                blend_method = "multiband"
            elif self.config.performance.priority.value == "speed":
                blend_method = "alpha"
            else:
                blend_method = "poisson"
            
            # Perform swapping with advanced blending
            swapped_frame = self.blender.blend_faces(
                source_face, target_face, target_frame, method=blend_method
            )
            
            return swapped_frame
            
        except Exception as e:
            logger.warning(f"Advanced face swapping failed: {e}")
            # Fallback to basic blending
            return self.blender.blend_faces(
                source_face, target_face, target_frame, method="alpha"
            )
    
    def enhance_video_frame_rate(self, frames: List[Frame], original_fps: float) -> Tuple[List[Frame], float]:
        """
        Enhance video frame rate using interpolation.
        
        Args:
            frames: List of video frames
            original_fps: Original frame rate
            
        Returns:
            Tuple of (enhanced_frames, new_fps)
        """
        if not self.config.video.enable_frame_interpolation or not self.frame_rate_enhancer:
            return frames, original_fps
        
        try:
            enhanced_frames, new_fps = self.frame_rate_enhancer.enhance_frame_rate(frames, original_fps)
            
            interpolated_count = len(enhanced_frames) - len(frames)
            self.processing_stats["interpolated_frames"] += interpolated_count
            
            logger.info(f"Enhanced frame rate from {original_fps} to {new_fps} FPS")
            logger.info(f"Added {interpolated_count} interpolated frames")
            
            return enhanced_frames, new_fps
            
        except Exception as e:
            logger.error(f"Frame rate enhancement failed: {e}")
            return frames, original_fps
    
    def get_processing_stats(self) -> Dict[str, Any]:
        """Get processing statistics."""
        stats = self.processing_stats.copy()
        stats["config"] = {
            "enhanced_features_enabled": self.config.enable_enhanced_features,
            "video_interpolation_enabled": self.config.video.enable_frame_interpolation,
            "temporal_consistency_enabled": self.config.video.enable_temporal_consistency,
            "smart_inpainting_enabled": self.config.inpainting.enable_smart_detection,
            "face_profiling_enabled": self.config.face_profile.enable_quality_analysis,
            "performance_priority": self.config.performance.priority.value
        }
        return stats
    
    def _cleanup_memory(self):
        """Cleanup memory and GPU resources."""
        try:
            # Force garbage collection
            if self.config.performance.enable_garbage_collection:
                gc.collect()
            
            # Clear GPU cache if available
            try:
                import torch
                if torch.cuda.is_available():
                    torch.cuda.empty_cache()
            except ImportError:
                pass
            
            logger.debug("Memory cleanup completed")
            
        except Exception as e:
            logger.warning(f"Memory cleanup failed: {e}")


class EnhancedVideoProcessor:
    """
    Video-specific processor that handles batch processing and optimization.
    """
    
    def __init__(self, config: Optional[EnhancedProcessingConfig] = None):
        self.config = config or get_enhanced_config()
        self.frame_processor = EnhancedFaceProcessor(config)
    
    def process_video_frames(self, source_face: Face, target_frames: List[Frame], 
                           original_fps: float) -> Tuple[List[Frame], float, Dict[str, Any]]:
        """
        Process a complete video with enhanced features.
        
        Args:
            source_face: Source face for swapping
            target_frames: List of target frames
            original_fps: Original video frame rate
            
        Returns:
            Tuple of (processed_frames, final_fps, processing_metadata)
        """
        self.frame_processor.start_video_processing()
        
        try:
            processed_frames = []
            
            # Process each frame
            for i, frame in enumerate(target_frames):
                processed_frame, frame_metadata = self.frame_processor.process_frame(
                    source_face, frame
                )
                processed_frames.append(processed_frame)
                
                if i % 10 == 0:  # Log progress every 10 frames
                    logger.info(f"Processed frame {i+1}/{len(target_frames)}")
            
            # Enhance frame rate if enabled
            if self.config.video.enable_frame_interpolation:
                processed_frames, final_fps = self.frame_processor.enhance_video_frame_rate(
                    processed_frames, original_fps
                )
            else:
                final_fps = original_fps
            
            # Get final statistics
            processing_metadata = self.frame_processor.get_processing_stats()
            
            return processed_frames, final_fps, processing_metadata
            
        finally:
            self.frame_processor.finish_video_processing()


# Global enhanced processor instance
_enhanced_processor = None


def get_enhanced_processor(config: Optional[EnhancedProcessingConfig] = None) -> EnhancedFaceProcessor:
    """Get the global enhanced face processor instance."""
    global _enhanced_processor
    if _enhanced_processor is None or config is not None:
        _enhanced_processor = EnhancedFaceProcessor(config)
    return _enhanced_processor


def process_frame_enhanced(source_face: Face, target_frame: Frame, 
                         config: Optional[EnhancedProcessingConfig] = None) -> Tuple[Frame, Dict[str, Any]]:
    """
    Convenience function for enhanced frame processing.
    
    Args:
        source_face: Source face for swapping
        target_frame: Target frame to process
        config: Optional configuration (uses global if None)
        
    Returns:
        Tuple of (processed_frame, processing_metadata)
    """
    processor = get_enhanced_processor(config)
    return processor.process_frame(source_face, target_frame)


def process_video_enhanced(source_face: Face, target_frames: List[Frame], 
                         original_fps: float,
                         config: Optional[EnhancedProcessingConfig] = None) -> Tuple[List[Frame], float, Dict[str, Any]]:
    """
    Convenience function for enhanced video processing.
    
    Args:
        source_face: Source face for swapping
        target_frames: List of target frames
        original_fps: Original video frame rate
        config: Optional configuration (uses global if None)
        
    Returns:
        Tuple of (processed_frames, final_fps, processing_metadata)
    """
    video_processor = EnhancedVideoProcessor(config)
    return video_processor.process_video_frames(source_face, target_frames, original_fps)
        self.enable_optical_flow = True
        self.enable_position_stabilization = True
        self.enable_landmark_stabilization = True
        self.quality_filter_threshold = 0.5
        self.temporal_buffer_size = 5
        
        # Advanced face model settings
        self.face_enhancement_model = "none"
        self.face_enhancement_level = 0.5
        self.enable_quality_analysis = True
        self.quality_enhancement_threshold = 0.3
        self.enable_best_face_selection = False
        
        # Optimization settings
        self.enable_memory_optimization = True
        self.adaptive_quality_settings = True
        self.parallel_face_processing = False
        self.batch_size_limit = 10
        self.memory_usage_limit = 8
        self.processing_priority = "balanced"


class EnhancedFaceProcessor:
    """Main processor that integrates all enhanced features."""
    
    def __init__(self, config: Optional[EnhancedProcessingConfig] = None):
        self.config = config or EnhancedProcessingConfig()
        
        # Initialize managers
        self.inpainting_manager = get_inpainting_manager()
        self.temporal_manager = get_temporal_manager()
        self.face_model_manager = get_face_model_manager()
        self.blender = AdvancedBlender()
        
        # Frame counter for temporal processing
        self.frame_counter = 0
        self.is_video_processing = False
        
        # Performance tracking
        self.processing_stats = {
            'total_frames': 0,
            'enhanced_frames': 0,
            'inpainted_frames': 0,
            'temporal_processed_frames': 0,
            'average_processing_time': 0.0
        }
    
    def start_video_processing(self):
        """Initialize for video processing."""
        self.is_video_processing = True
        self.frame_counter = 0
        
        # Configure temporal consistency manager
        self.temporal_manager.enable_position_stabilization = self.config.enable_position_stabilization
        self.temporal_manager.enable_landmark_stabilization = self.config.enable_landmark_stabilization
        self.temporal_manager.enable_optical_flow = self.config.enable_optical_flow
        self.temporal_manager.quality_threshold = self.config.quality_filter_threshold
        
        # Reset temporal state
        self.temporal_manager.reset()
        
        logger.info("Enhanced video processing started")
    
    def finish_video_processing(self):
        """Cleanup after video processing."""
        self.is_video_processing = False
        logger.info(f"Enhanced video processing finished. Stats: {self.processing_stats}")
    
    def process_frame(self, source_face: Face, target_frame: Frame, 
                     target_faces: Optional[List[Face]] = None) -> Tuple[Frame, Dict[str, Any]]:
        """
        Process a single frame with all enhancements.
        
        Args:
            source_face: Source face for swapping
            target_frame: Target frame to process
            target_faces: Optional pre-detected target faces
            
        Returns:
            Tuple of (processed_frame, processing_metadata)
        """
        start_time = cv2.getTickCount()
        
        metadata = {
            'frame_number': self.frame_counter,
            'enhancements_applied': [],
            'processing_time': 0.0,
            'quality_metrics': {},
            'temporal_info': {}
        }
        
        # Make a copy to work with
        result_frame = target_frame.copy()
        
        # Step 1: Detect faces if not provided
        if target_faces is None:
            target_faces = get_enhanced_faces(target_frame)
        
        if not target_faces:
            metadata['error'] = 'No faces detected'
            return result_frame, metadata
        
        # Step 2: Face quality analysis and selection
        if self.config.enable_quality_analysis:
            if self.config.enable_best_face_selection and len(target_faces) > 1:
                # Select best quality face
                face_candidates = [(face, self._extract_face_image(target_frame, face)) 
                                 for face in target_faces]
                best_face, best_image, selection_metadata = select_best_face(face_candidates)
                
                if best_face is not None:
                    target_faces = [best_face]
                    metadata['quality_metrics'] = selection_metadata
                    metadata['enhancements_applied'].append('best_face_selection')
        
        # Step 3: Temporal consistency (for video)
        if self.is_video_processing and self.config.enable_temporal_consistency:
            stabilized_faces, temporal_metadata = process_frame_with_temporal_consistency(
                target_frame, target_faces, self.frame_counter
            )
            target_faces = stabilized_faces
            metadata['temporal_info'] = temporal_metadata
            metadata['enhancements_applied'].append('temporal_consistency')
            self.processing_stats['temporal_processed_frames'] += 1
        
        # Step 4: Face enhancement (before swapping)
        enhanced_faces = []
        for face in target_faces:
            if self.config.face_enhancement_model != "none":
                face_image = self._extract_face_image(target_frame, face)
                
                if self.config.face_enhancement_model == "wan_enhancement":
                    enhanced_image, enhance_metadata = enhance_face_with_wan(
                        face_image, self.config.face_enhancement_level
                    )
                    
                    # Apply enhancement back to frame
                    if enhance_metadata.get('enhancement_applied', False):
                        result_frame = self._apply_face_image(result_frame, face, enhanced_image)
                        metadata['enhancements_applied'].append('wan_enhancement')
                        metadata['quality_metrics'].update(enhance_metadata)
            
            enhanced_faces.append(face)
        
        # Step 5: Face swapping (using existing enhanced face swapper)
        from roop.enhanced_face_swapper import enhanced_swap_face
        
        for face in enhanced_faces:
            try:
                result_frame = enhanced_swap_face(
                    source_face, face, result_frame,
                    blend_method=self._get_blend_method(),
                    blend_ratio=0.8
                )
                metadata['enhancements_applied'].append('face_swap')
            except Exception as e:
                logger.warning(f"Face swap failed: {e}")
                continue
        
        # Step 6: Post-processing inpainting
        if self.config.enable_inpainting and enhanced_faces:
            for face in enhanced_faces:
                try:
                    if self.config.boundary_enhancement:
                        result_frame = enhance_face_boundaries(
                            result_frame, target_frame, face,
                            self.config.boundary_blend_strength
                        )
                        metadata['enhancements_applied'].append('boundary_enhancement')
                    
                    # Additional inpainting if needed
                    if self.config.inpainting_method != "traditional_telea":
                        inpainted_frame, mask = self.inpainting_manager.inpaint_face_region(
                            result_frame, face, self.config.inpainting_method,
                            mask_type='boundary',
                            expand_ratio=self.config.mask_expansion_ratio,
                            inpaint_radius=self.config.inpaint_radius,
                            prompt=self.config.inpaint_prompt
                        )
                        result_frame = inpainted_frame
                        metadata['enhancements_applied'].append('inpainting')
                        self.processing_stats['inpainted_frames'] += 1
                        
                except Exception as e:
                    logger.warning(f"Inpainting failed: {e}")
                    continue
        
        # Update statistics
        processing_time = (cv2.getTickCount() - start_time) / cv2.getTickFrequency()
        metadata['processing_time'] = processing_time
        
        self.processing_stats['total_frames'] += 1
        if len(metadata['enhancements_applied']) > 1:  # More than just face_swap
            self.processing_stats['enhanced_frames'] += 1
        
        # Update average processing time
        self.processing_stats['average_processing_time'] = (
            (self.processing_stats['average_processing_time'] * (self.processing_stats['total_frames'] - 1) + 
             processing_time) / self.processing_stats['total_frames']
        )
        
        self.frame_counter += 1
        
        return result_frame, metadata
    
    def _extract_face_image(self, frame: Frame, face: Face) -> np.ndarray:
        """Extract face image from frame."""
        if hasattr(face, 'bbox'):
            x1, y1, x2, y2 = map(int, face.bbox)
            return frame[y1:y2, x1:x2]
        return np.zeros((64, 64, 3), dtype=np.uint8)
    
    def _apply_face_image(self, frame: Frame, face: Face, face_image: np.ndarray) -> Frame:
        """Apply face image back to frame."""
        if hasattr(face, 'bbox') and face_image.size > 0:
            x1, y1, x2, y2 = map(int, face.bbox)
            h, w = y2 - y1, x2 - x1
            
            if h > 0 and w > 0:
                face_resized = cv2.resize(face_image, (w, h))
                frame[y1:y2, x1:x2] = face_resized
        
        return frame
    
    def _get_blend_method(self) -> str:
        """Get appropriate blend method based on processing priority."""
        if self.config.processing_priority == "quality":
            return "multiband"
        elif self.config.processing_priority == "speed":
            return "alpha"
        else:  # balanced
            return "poisson"
    
    def get_available_methods(self) -> Dict[str, List[str]]:
        """Get available methods for all enhancement types."""
        return {
            'inpainting_methods': get_available_inpainting_methods(),
            'blend_methods': get_available_blend_methods(),
            'face_models': self.face_model_manager.get_available_models()
        }
    
    def get_processing_stats(self) -> Dict[str, Any]:
        """Get processing statistics."""
        return self.processing_stats.copy()
    
    def update_config(self, **kwargs):
        """Update configuration parameters."""
        for key, value in kwargs.items():
            if hasattr(self.config, key):
                setattr(self.config, key, value)
                logger.info(f"Updated config: {key} = {value}")


# Global processor instance
ENHANCED_PROCESSOR = None


def get_enhanced_processor() -> EnhancedFaceProcessor:
    """Get global enhanced processor instance."""
    global ENHANCED_PROCESSOR
    if ENHANCED_PROCESSOR is None:
        ENHANCED_PROCESSOR = EnhancedFaceProcessor()
    return ENHANCED_PROCESSOR


def process_frame_enhanced(source_face: Face, target_frame: Frame, 
                         **config_updates) -> Tuple[Frame, Dict[str, Any]]:
    """Convenience function for enhanced frame processing."""
    processor = get_enhanced_processor()
    
    # Update configuration if provided
    if config_updates:
        processor.update_config(**config_updates)
    
    return processor.process_frame(source_face, target_frame)


def start_video_processing_enhanced(**config_updates):
    """Start enhanced video processing."""
    processor = get_enhanced_processor()
    
    if config_updates:
        processor.update_config(**config_updates)
    
    processor.start_video_processing()


def finish_video_processing_enhanced():
    """Finish enhanced video processing."""
    processor = get_enhanced_processor()
    processor.finish_video_processing()


def get_enhanced_processing_stats() -> Dict[str, Any]:
    """Get enhanced processing statistics."""
    return get_enhanced_processor().get_processing_stats()


def get_available_enhancement_methods() -> Dict[str, List[str]]:
    """Get all available enhancement methods."""
    return get_enhanced_processor().get_available_methods()<|MERGE_RESOLUTION|>--- conflicted
+++ resolved
@@ -10,29 +10,7 @@
 import gc
 
 from roop.typing import Frame, Face
-<<<<<<< HEAD
-from roop.inpainting import (
-    get_inpainting_manager, 
-    enhance_face_boundaries, 
-    get_available_inpainting_methods
-)
-from roop.temporal_consistency import (
-    get_temporal_manager,
-    process_frame_with_temporal_consistency
-)
-from roop.advanced_face_models import (
-    get_face_model_manager,
-    enhance_face_with_wan,
-    select_best_face
-)
-=======
-from roop.enhanced_config import get_enhanced_config, EnhancedProcessingConfig
-from roop.inpainting import get_inpainting_manager
-from roop.temporal_consistency import get_temporal_manager
-from roop.advanced_face_models import get_face_model_manager
-from roop.video_frame_interpolation import get_frame_rate_enhancer
-from roop.enhanced_face_profiler import get_enhanced_face_profiler
->>>>>>> 29977fbf
+
 from roop.enhanced_face_detection import get_enhanced_faces
 from roop.advanced_blending import AdvancedBlender, get_available_blend_methods
 
